""" PanelRAINIER.py

County level estimates of Reff over time, with comparison of different covariate driven
models. Same as RAINIER.py but the plots are adjusted to be multi-panel instead of individual. """
import sys
from pathlib import Path

sys.path.append(Path("../"))

## Standard imports
import numpy as np
import pandas as pd
import matplotlib.pyplot as plt

np.random.seed(6)

## For time-series modeling and Reff estimation
from rainier.seir import LogNormalSEIR, SampleMortality
from rainier.rainier import continuous_time_posterior, \
    SplineTestingEpiCurve, \
    StepTestingEpiCurve
from rainier.stats import WeightedLeastSquares, ConstantWLS

## For feedback and progress throughout
from tqdm import tqdm

## For histograms
from scipy.stats import gaussian_kde


## Helper functions
def axes_setup(axes):
    axes.spines["left"].set_position(("axes", -0.025))
    axes.spines["top"].set_visible(False)
    axes.spines["right"].set_visible(False)
    return


def low_mid_high(samples):
    l0 = np.percentile(samples, 1., axis=0)
    h0 = np.percentile(samples, 99., axis=0)
    l1 = np.percentile(samples, 2.5, axis=0)
    h1 = np.percentile(samples, 97.5, axis=0)
    l2 = np.percentile(samples, 25., axis=0)
    h2 = np.percentile(samples, 75., axis=0)
    return l0, h0, l1, h1, l2, h2


def GetSCANPrevalence(version="recent"):
    if version == "recent":
        raise NotImplementedError("This version doesn't have unpublished results!")

    elif version == "published":
        scan_result = [("2020-03-23", "2020-03-29", 0.32, 0.08, 1.18),
                       ("2020-03-29", "2020-04-04", 0.27, 0.07, 0.95),
                       ("2020-04-04", "2020-04-10", 0.07, 0.01, 0.36)]

    return scan_result


if __name__ == "__main__":

<<<<<<< HEAD
    ## Get the county (or county group) specific dataset
    dataset = pd.read_pickle(Path("../pickle_jar/synthetic_dataset.pkl"))

    ## How do you handle data at the end, where increased testing and
    ## lags might be an issue?
    dataset = dataset.loc[:"2020-04-20"]

    ## Use the dataset to compute a testing-adjusted epicurve
    _version = 0
    if _version == 0:
        epi_curve = SplineTestingEpiCurve(dataset, debug=False)
    elif _version == 1:
        epi_curve = StepTestingEpiCurve(dataset,
                                        regimes=[pd.to_datetime("2020-03-02"), pd.to_datetime("2020-03-11")],
                                        debug=False)

    ## Reindex cases to incorporate the 1-15-2020 importation.
    time = pd.date_range(start="01-15-2020", end=dataset.index[-1], freq="d")
    cases = dataset["cases"].reindex(time).fillna(0)
    deaths = dataset["deaths"].reindex(time).fillna(0)
    epi_curve = epi_curve.reindex(time).fillna(0)

    ## Set up the transmission regression start
    tr_date = pd.to_datetime("2020-02-28")
    tr_start = (tr_date - time[0]).days

    ## Set up importations (value comes from mortality fitting
    ## script).
    importations = pd.Series(np.zeros(len(cases), ),
                             index=cases.index,
                             name="importations")
    importations.loc["01-15-2020"] = 39.125244097003204

    ## Set up the initial susceptible population based on
    ## the population of King County
    population = 2233163

    ## Set up a model and fit it
    model = LogNormalSEIR(S0=population,
                          D_e=4,
                          D_i=8,
                          z_t=importations.values)

    ## Fit the model with RAINIER using the testing corrected
    ## epi-curve
    ps = np.linspace(0.01, 1., 50)
    lnbeta = np.zeros((len(ps), len(model.time[tr_start:-5])))
    lnbeta_var = np.zeros((len(ps), len(model.time[tr_start:-5])))
    for t in enumerate(tqdm(ps)):
        i, p = t
        lnbeta[i], lnbeta_var[i] = continuous_time_posterior(p, model, epi_curve.values,
                                                             tr_start, debug=False)

    ## Integrate (across the uniform components of the
    ## p(p|C_t) and delta function approximated p(X_t|C_t,p))
    lnbeta = lnbeta.mean(axis=0)
    lnbeta_var = lnbeta_var.mean(axis=0)

    ## Compute R0 point estimates
    R0_point_est = np.exp(lnbeta) * model.S0 * model.D_i
    R0_point_est_std = np.exp(lnbeta) * np.sqrt(lnbeta_var) * model.S0 * model.D_i
    r0_estimates = pd.DataFrame(np.array([R0_point_est, R0_point_est_std]).T,
                                columns=["r0_t", "std_err"],
                                index=time[tr_start:tr_start + len(R0_point_est)])
    print("\nPoint estimates for R0:")
    print(r0_estimates)

    ## Plot the results
    fig, axes = plt.subplots(figsize=(18, 9))
    axes_setup(axes)

    ## Epi data
    label = r"R$_{e}$ estimates for King County based on WDRS test data"
    axes.errorbar(r0_estimates.index + pd.to_timedelta(0.1, unit="d"), R0_point_est, yerr=2. * R0_point_est_std,
                  color="k", marker="o", markersize=10, ls="None", label=label, zorder=10)

    ## Annotation
    axes.set(ylim=(0., 4))
    axis_to_data = axes.transAxes + axes.transData.inverted()
    policy_date = pd.to_datetime("2020-03-24") - pd.to_timedelta(0.1, unit="d")
    axes.axhline(1.0, c="#4D648D", lw=2, ls="dashed")  # ,label=r"Threshold for declining transmission, R$_{e}=1$")
    axes.text(axis_to_data.transform((0., 0.))[0], 0.95,
              r"Threshold for declining transmission, R$_{e}=1$",
              horizontalalignment="left", verticalalignment="top",
              fontsize=32, color="#4D648D")
    axes.legend(loc=1, frameon=False, fontsize=28)
    axes.set_ylabel(r"Effective reproductive number (R$_{e}$)")
    axes.set_xticks(r0_estimates.index[::6])
    fig.tight_layout()
    fig.savefig(Path("../_plots/r0.png"))

    ## Set up a forecast time for plotting
    plot_time = pd.date_range(start=time[0], end="2020-04-29", freq="d")
    T = len(plot_time)
    importations = importations.reindex(plot_time).fillna(0)

    ## Set sigma epsilon to variance contributions from the lnbeta
    ## estimates, forward and backwards filling in time.
    sig_eps = pd.Series(np.sqrt(lnbeta_var), index=r0_estimates.index)
    sig_eps = sig_eps.reindex(plot_time).fillna(method="ffill").fillna(method="bfill")
    model.sig_eps = sig_eps.values
    print("\nLog-normal mean-variance relationship:")
    print("sig_eps = {}".format(model.sig_eps))

    ## Set up the beta_t scenario (forward filling with restriction)
    beta_t = r0_estimates["r0_t"] / model.S0 / model.D_i
    cf_R0 = r0_estimates["r0_t"].loc[:"2020-03-01"].mean()
    cf_value = cf_R0 / model.S0 / model.D_i
    beta_t = beta_t.reindex(plot_time).fillna(method="ffill").fillna(cf_value)

    ## Sample the model
    samples = model.sample(beta_t.values, z_t=importations.values)

    ## Use beta binomial over time to approximate reporting
    ## rates
    i_samples = samples[:, 2, tr_start:len(cases)]
    rr_samples = (cases.values[tr_start:] + 1) / (i_samples + 1)
    rr_t = rr_samples.mean(axis=0)
    rr_t_var = rr_samples.var(axis=0)

    ## Fit a constant model to this data as well
    regime_change = pd.to_datetime("2020-03-09")
    X = np.array([(time <= regime_change).astype(np.float64),
                  (time > regime_change).astype(np.float64),
                  (time.weekday.isin({5, 6})).astype(np.float64)]).T
    p, p_var, _ = WeightedLeastSquares(X[tr_start:], rr_t,
                                       weights=1. / rr_t_var,
                                       standardize=False)
    rr = np.dot(X, p)
    rr_std = np.sqrt(np.diag(np.dot(X, np.dot(p_var, X.T))))
    X_output = np.array([[1, 0, 0],
                         [0, 1, 0],
                         [0, 1, 1]])
    rr_o = np.dot(X_output, p)
    rr_o_std = np.sqrt(np.diag(np.dot(X_output, np.dot(p_var, X_output.T))))
    print("Reporting rate estimate before {} = {} +/- {}".format(regime_change, rr_o[0], rr_o_std[0]))
    print("Reporting rate estimate after {} = {} +/- {}".format(regime_change, rr_o[1], rr_o_std[1]))
    print("Reporting rate estimate after {} on weekends = {} +/- {}".format(regime_change, rr_o[2], rr_o_std[2]))

    ## SET UP A BIG FIGURE FOR MODEL FITTING
    fig, axes = plt.subplots(3, 1, figsize=(18, 21))
    for ax in axes:
        axes_setup(ax)

    ## Plot RR samples over time
    axes[1].errorbar(time[tr_start:], rr_t, yerr=2. * np.sqrt(rr_t_var),
                     color="k", marker="o", markersize=12, ls="None",
                     label=r"Daily estimates based on comparing WDRS positives to infections in the model")
    axes[1].fill_between(time[tr_start:], rr[tr_start:] - 2. * rr_std[tr_start:],
                         rr[tr_start:] + 2. * rr_std[tr_start:],
                         facecolor="#FFBB00", edgecolor="None", alpha=0.3)
    axes[1].plot(time[tr_start:], rr[tr_start:], color="#FFBB00",
                 label="Aggregated estimates in 2 reporting periods,\npre- and post-March 10, accounting for weekends")
    axes[1].set_xticks(time[tr_start:][::5])
    axes[1].legend(loc=2, frameon=False, fontsize=28)
    axes[1].set(ylim=(0, 0.12))
    axes[1].set_ylabel("Daily probability an infection is reported")
    axes[1].set_xticks(time[tr_start:][::6])

    ## Sample the model for cases, first by forward filling the reporting rate
    ## if needed.
    rr = pd.Series(rr, index=cases.index).reindex(plot_time).fillna(method="ffill")
    mask = (rr.index > time[-1]) & (rr.index.weekday.isin({5, 6}))
    rr.loc[mask] = rr.loc[mask] + p[-1]
    rr = rr.values
    case_samples = np.random.binomial(np.round(samples[:, 2, :]).astype(int),
                                      p=rr)

    ## Plot the # of infections over time (v2)
    sd_l0, sd_h0, sd_l1, sd_h1, sd_l2, sd_h2 = low_mid_high(case_samples)
    axes[2].fill_between(plot_time, sd_l0, sd_h0, color="#2C7873", alpha=0.1, zorder=1)
    axes[2].fill_between(plot_time, sd_l1, sd_h1, color="#2C7873", alpha=0.2, zorder=2)
    axes[2].fill_between(plot_time, sd_l2, sd_h2, color="#2C7873", alpha=0.8, zorder=3,
                         label="Transmission model fit to WDRS tests and mortality")
    axes[2].plot(plot_time, case_samples.mean(axis=0), lw=3, color="#2C7873")
    axes[2].plot(cases.loc["2020-02-26":],
                 ls="None", marker="o", markersize=10,
                 markeredgecolor="k", markerfacecolor="k", markeredgewidth=2, zorder=4,
                 label="Daily WDRS positive COVID-19 tests in King County")
    axes[2].plot(importations.loc[importations != 0],
                 ls="None", marker="o", markersize=12,
                 markeredgecolor="xkcd:red wine", markerfacecolor="None", markeredgewidth=2,
                 label="COVID-19 importations on January 15")

    ## Details
    axes[2].legend(loc=2, frameon=False, fontsize=28)
    axes[2].set_ylabel("COVID-19 cases")

    ## For the samples, create samples of mortality
    ifr_samples = np.random.gamma(shape=4, scale=0.25, size=(len(samples),)) / 100.
    delay_samples = np.exp(np.random.normal(2.8329, 0.42, size=(len(samples),)))
    delay_samples = np.clip(delay_samples, None, samples.shape[2] - 1)
    destined_deaths, deaths_occured = SampleMortality(model, samples,
                                                      ifr_samples,
                                                      np.round(delay_samples).astype(int))

    ## How does that compare?
    l0, h0, l1, h1, l2, h2 = low_mid_high(deaths_occured)
    axes[0].fill_between(plot_time[1:], l0, h0, color="#F98866", alpha=0.1)
    axes[0].fill_between(plot_time[1:], l1, h1, color="#F98866", alpha=0.3)
    axes[0].fill_between(plot_time[1:], l2, h2, color="#F98866", alpha=0.6,
                         label="Transmission model fit to WDRS tests and mortality")
    axes[0].plot(plot_time[1:], deaths_occured.mean(axis=0), lw=3, color="#F98866")
    axes[0].plot(dataset.loc[dataset.loc[dataset["deaths"] != 0].index[0]:, "deaths"],
                 ls="None", color="k", marker="o", markersize=10,
                 label="Daily COVID-19 deaths in King County reported in WDRS")
    axes[0].legend(loc=2, frameon=False, fontsize=28)
    axes[0].set_ylabel("COVID-19 deaths")

    ## Save the multipanel
    fig.tight_layout()
    fig.savefig(Path("../_plots/fit.png"))

    ## Compute active infections (and describe)
    prevalence = pd.DataFrame((samples[:, 1, :] + samples[:, 2, :]).T / population,
                              index=plot_time).T
    print("\nPrevalence:")
    print(prevalence[time[-1]].describe(percentiles=[0.025, 0.25, 0.5, 0.75, 0.975]))
    attack_rate = pd.DataFrame((model.S0 - samples[:, 0, :]).T / population,
                               index=plot_time).T
    print("\nAttack rate:")
    print(attack_rate[time[-1]].describe(percentiles=[0.025, 0.25, 0.5, 0.75, 0.975]))

    ## And the cumulative reporting rate
    total_cases = dataset["cases"].sum()
    cum_rr_samples = 100 * total_cases / attack_rate[time[-1]] / population
    print("\nCumulative reporting rate:")
    cum_rr = cum_rr_samples.describe(percentiles=[0.025, 0.25, 0.5, 0.75, 0.975])
    print(cum_rr)

    ## Make a joint prevalence incidence figure
    fig, axes = plt.subplots(2, 1, figsize=(18, 14))
    for ax in axes:
        axes_setup(ax)

    ## Plot prevalence over time
    scan_result = GetSCANPrevalence("published")
    l0, h0, l1, h1, l2, h2 = low_mid_high(100 * prevalence.values)
    axes[0].fill_between(plot_time, l0, h0, color="#7F152E", alpha=0.1)
    axes[0].fill_between(plot_time, l1, h1, color="#7F152E", alpha=0.3)
    axes[0].fill_between(plot_time, l2, h2, color="#7F152E", alpha=0.8,
                         label="Estimated prevalence using\nthe transmission model")
    axes[0].plot(plot_time, (100 * prevalence.values).mean(axis=0), color="#7F152E", lw=3)
    for t in scan_result:
        d1, d2, m, l, h = t
        d1, d2 = pd.to_datetime(d1), pd.to_datetime(d2)
        axes[0].fill_between([d1, d2], [l, l], [h, h], alpha=0.4, facecolor="grey", edgecolor="None")
        axes[0].plot([d1, d2], [m, m], lw=3, color="k")
    axes[0].plot([], c="k", lw=3, label="Prevalence estimates from SCAN")
    axes[0].legend(loc=2, frameon=False, fontsize=28)
    axes[0].set_ylabel(r"COVID-19 prevalence (%)")
    axes[0].set_xlim(("2020-02-01", None))

    ## Plot cummulative incidence/attack rate over time
    l0, h0, l1, h1, l2, h2 = low_mid_high(100 * attack_rate.values)
    axes[1].fill_between(plot_time, l0, h0, color="#4D648D", alpha=0.1)
    axes[1].fill_between(plot_time, l1, h1, color="#4D648D", alpha=0.3)
    axes[1].fill_between(plot_time, l2, h2, color="#4D648D", alpha=0.8,
                         label="Estimated cumulative incidence using the transmission model")
    axes[1].plot(plot_time, (100 * attack_rate.values).mean(axis=0), color="#4D648D", lw=3)
    axes[1].legend(loc=2, frameon=False, fontsize=28)
    axes[1].set_ylabel(r"COVID-19 cumulative incidence (%)")
    axes[1].set_xlim(("2020-02-01", None))

    ## Finalize the main figure
    fig.tight_layout()

    ## Add a reporting inset
    inset_dim = [0.13, 0.21, 0.24, 0.19]  ## left, bottom, width, height
    axes2 = fig.add_axes(inset_dim)
    axes2.spines["left"].set_visible(False)
    axes2.spines["top"].set_visible(False)
    axes2.spines["right"].set_visible(False)

    ## Compute a KDE for the cumulative reporting rate
    kde = gaussian_kde(cum_rr_samples.values)
    rr = np.linspace(0, 50, 1000)
    hist = kde(rr)
    axes2.fill_between(rr, 0, hist, color="grey", alpha=0.4)
    axes2.plot(rr, hist, lw=4, color="k")
    axes2.set_ylim((0, None))
    axes2.set_yticks([])
    axes2.set_xlabel("Percent of incidence reported\nto the WDRS")

    ## Save the output
    fig.savefig(Path("../_plots/output.png"))

    ## Done
    plt.show()
=======
	## Get the county (or county group) specific dataset
	dataset = pd.read_pickle(Path("../pickle_jar/aggregated_king_linelist_april26.pkl"))

	## How do you handle data at the end, where increased testing and
	## lags might be an issue?
	dataset = dataset.loc[:"2020-04-20"]

	## Use the dataset to compute a testing-adjusted epicurve
	_version = 0
	if _version == 0:
		epi_curve = SplineTestingEpiCurve(dataset,debug=False)
	elif _version == 1:
		epi_curve = StepTestingEpiCurve(dataset,
										regimes=[pd.to_datetime("2020-03-02"),pd.to_datetime("2020-03-11")],
										debug=False)

	## Reindex cases to incorporate the 1-15-2020 importation.
	time = pd.date_range(start="01-15-2020",end=dataset.index[-1],freq="d")
	cases = dataset["cases"].reindex(time).fillna(0)
	deaths = dataset["deaths"].reindex(time).fillna(0)
	epi_curve = epi_curve.reindex(time).fillna(0)

	## Set up the transmission regression start
	tr_date = pd.to_datetime("2020-02-28")
	tr_start = (tr_date-time[0]).days

	## Set up importations (value comes from mortality fitting 
	## script). 
	importations = pd.Series(np.zeros(len(cases),),
							 index=cases.index,
							 name="importations")
	importations.loc["01-15-2020"] = 14.355994331339557

	## Set up the initial susceptible population based on
	## the population of King County
	population = 2233163

	## Set up a model and fit it
	model = LogNormalSEIR(S0=population,
						  D_e=4,
						  D_i=8,
						  z_t=importations.values)

	## Fit the model with RAINIER using the testing corrected
	## epi-curve
	ps = np.linspace(0.01,1.,50)
	lnbeta = np.zeros((len(ps),len(model.time[tr_start:-5])))
	lnbeta_var = np.zeros((len(ps),len(model.time[tr_start:-5])))
	for t in enumerate(tqdm(ps)):
		i, p = t
		lnbeta[i], lnbeta_var[i] = continuous_time_posterior(p,model,epi_curve.values,
															 tr_start,debug=False)

	## Integrate (across the uniform components of the
	## p(p|C_t) and delta function approximated p(X_t|C_t,p))
	lnbeta = lnbeta.mean(axis=0)
	lnbeta_var = lnbeta_var.mean(axis=0)

	## Compute R0 point estimates
	R0_point_est = np.exp(lnbeta)*model.S0*model.D_i
	R0_point_est_std = np.exp(lnbeta)*np.sqrt(lnbeta_var)*model.S0*model.D_i
	r0_estimates = pd.DataFrame(np.array([R0_point_est,R0_point_est_std]).T,
								columns=["r0_t","std_err"],
								index=time[tr_start:tr_start+len(R0_point_est)])
	print("\nPoint estimates for R0:")
	print(r0_estimates)

	## Plot the results
	fig, axes = plt.subplots(figsize=(18,9))
	axes_setup(axes)

	## Epi data
	label = r"R$_{e}$ estimates for King County based on WDRS test data"
	axes.errorbar(r0_estimates.index+pd.to_timedelta(0.1,unit="d"),R0_point_est,yerr=2.*R0_point_est_std,
				  color="k",marker="o",markersize=10,ls="None",label=label,zorder=10)

	## Annotation
	axes.set(ylim=(0.,4))
	axis_to_data = axes.transAxes + axes.transData.inverted()
	policy_date = pd.to_datetime("2020-03-24")-pd.to_timedelta(0.1,unit="d")
	axes.axhline(1.0,c="#4D648D",lw=2,ls="dashed")#,label=r"Threshold for declining transmission, R$_{e}=1$")
	axes.text(axis_to_data.transform((0.,0.))[0],0.95,
			  r"Threshold for declining transmission, R$_{e}=1$",
			  horizontalalignment="left",verticalalignment="top",
			  fontsize=32,color="#4D648D")
	axes.legend(loc=1,frameon=False,fontsize=28)
	axes.set_ylabel(r"Effective reproductive number (R$_{e}$)")
	axes.set_xticks(r0_estimates.index[::6])
	fig.tight_layout()
	fig.savefig(Path("../_plots/r0.png"))

	## Set up a forecast time for plotting
	plot_time = pd.date_range(start=time[0],end="2020-04-29",freq="d")
	T = len(plot_time)
	importations = importations.reindex(plot_time).fillna(0)

	## Set sigma epsilon to variance contributions from the lnbeta
	## estimates, forward and backwards filling in time.
	sig_eps = pd.Series(np.sqrt(lnbeta_var),index=r0_estimates.index)
	sig_eps = sig_eps.reindex(plot_time).fillna(method="ffill").fillna(method="bfill")
	model.sig_eps = sig_eps.values
	print("\nLog-normal mean-variance relationship:")
	print("sig_eps = {}".format(model.sig_eps))

	## Set up the beta_t scenario (forward filling with restriction)
	beta_t = r0_estimates["r0_t"]/model.S0/model.D_i
	cf_R0 = r0_estimates["r0_t"].loc[:"2020-03-01"].mean()
	cf_value = cf_R0/model.S0/model.D_i
	beta_t = beta_t.reindex(plot_time).fillna(method="ffill").fillna(cf_value)

	## Sample the model
	samples = model.sample(beta_t.values,z_t=importations.values)

	## Use beta binomial over time to approximate reporting
	## rates
	i_samples = samples[:,2,tr_start:len(cases)]
	rr_samples = (cases.values[tr_start:]+1)/(i_samples+1)
	rr_t = rr_samples.mean(axis=0)
	rr_t_var = rr_samples.var(axis=0)

	## Fit a constant model to this data as well
	regime_change = pd.to_datetime("2020-03-09")
	X = np.array([(time <= regime_change).astype(np.float64),
				  (time > regime_change).astype(np.float64),
				  (time.weekday.isin({5,6})).astype(np.float64)]).T
	p, p_var, _ = WeightedLeastSquares(X[tr_start:],rr_t,
									   weights=1./rr_t_var,
									   standardize=False)
	rr = np.dot(X,p)
	rr_std = np.sqrt(np.diag(np.dot(X,np.dot(p_var,X.T))))
	X_output = np.array([[1,0,0],
						 [0,1,0],
						 [0,1,1]])
	rr_o = np.dot(X_output,p)
	rr_o_std = np.sqrt(np.diag(np.dot(X_output,np.dot(p_var,X_output.T))))
	print("Reporting rate estimate before {} = {} +/- {}".format(regime_change,rr_o[0],rr_o_std[0]))
	print("Reporting rate estimate after {} = {} +/- {}".format(regime_change,rr_o[1],rr_o_std[1]))
	print("Reporting rate estimate after {} on weekends = {} +/- {}".format(regime_change,rr_o[2],rr_o_std[2]))

	## SET UP A BIG FIGURE FOR MODEL FITTING
	fig, axes = plt.subplots(3,1,figsize=(18,21))
	for ax in axes:
		axes_setup(ax)

	## Plot RR samples over time
	axes[1].errorbar(time[tr_start:],rr_t,yerr=2.*np.sqrt(rr_t_var),
					 color="k",marker="o",markersize=12,ls="None",
					 label=r"Daily estimates based on comparing WDRS positives to infections in the model")
	axes[1].fill_between(time[tr_start:],rr[tr_start:]-2.*rr_std[tr_start:],rr[tr_start:]+2.*rr_std[tr_start:],
					  	 facecolor="#FFBB00",edgecolor="None",alpha=0.3)	
	axes[1].plot(time[tr_start:],rr[tr_start:],color="#FFBB00",
				 label="Aggregated estimates in 2 reporting periods,\npre- and post-March 10, accounting for weekends")	
	axes[1].set_xticks(time[tr_start:][::5])
	axes[1].legend(loc=2,frameon=False,fontsize=28)
	axes[1].set(ylim=(0,0.12))
	axes[1].set_ylabel("Daily probability an infection is reported")
	axes[1].set_xticks(time[tr_start:][::6])

	## Sample the model for cases, first by forward filling the reporting rate
	## if needed.
	rr = pd.Series(rr,index=cases.index).reindex(plot_time).fillna(method="ffill")
	mask = (rr.index > time[-1]) & (rr.index.weekday.isin({5,6}))
	rr.loc[mask] = rr.loc[mask] + p[-1]
	rr = rr.values
	case_samples = np.random.binomial(np.round(samples[:,2,:]).astype(int),
									  p=rr)
	
	## Plot the # of infections over time (v2)
	sd_l0, sd_h0, sd_l1, sd_h1, sd_l2, sd_h2 = low_mid_high(case_samples)
	axes[2].fill_between(plot_time,sd_l0,sd_h0,color="#2C7873",alpha=0.1,zorder=1)
	axes[2].fill_between(plot_time,sd_l1,sd_h1,color="#2C7873",alpha=0.2,zorder=2)
	axes[2].fill_between(plot_time,sd_l2,sd_h2,color="#2C7873",alpha=0.8,zorder=3,label="Transmission model fit to WDRS tests and mortality")
	axes[2].plot(plot_time,case_samples.mean(axis=0),lw=3,color="#2C7873")
	axes[2].plot(cases.loc["2020-02-26":],
			  ls="None",marker="o",markersize=10,
			  markeredgecolor="k",markerfacecolor="k",markeredgewidth=2,zorder=4,
			  label="Daily WDRS positive COVID-19 tests in King County")
	axes[2].plot(importations.loc[importations != 0],
			  ls="None",marker="o",markersize=12,
			  markeredgecolor="xkcd:red wine",markerfacecolor="None",markeredgewidth=2,
			  label="COVID-19 importations on January 15")

	## Details
	axes[2].legend(loc=2,frameon=False,fontsize=28)
	axes[2].set_ylabel("COVID-19 cases")
	
	## For the samples, create samples of mortality
	ifr_samples = np.random.gamma(shape=4,scale=0.25,size=(len(samples),))/100.
	delay_samples = np.exp(np.random.normal(2.8329,0.42,size=(len(samples),)))
	delay_samples = np.clip(delay_samples,None,samples.shape[2]-1)
	destined_deaths, deaths_occured = SampleMortality(model,samples,
													  ifr_samples,
													  np.round(delay_samples).astype(int))

	## How does that compare?
	l0, h0, l1, h1, l2, h2 = low_mid_high(deaths_occured)
	axes[0].fill_between(plot_time[1:],l0,h0,color="#F98866",alpha=0.1)
	axes[0].fill_between(plot_time[1:],l1,h1,color="#F98866",alpha=0.3)
	axes[0].fill_between(plot_time[1:],l2,h2,color="#F98866",alpha=0.6,label="Transmission model fit to WDRS tests and mortality")
	axes[0].plot(plot_time[1:],deaths_occured.mean(axis=0),lw=3,color="#F98866")
	axes[0].plot(dataset.loc[dataset.loc[dataset["deaths"]!=0].index[0]:,"deaths"],
			  ls="None",color="k",marker="o",markersize=10,label="Daily COVID-19 deaths in King County reported in WDRS")
	axes[0].legend(loc=2,frameon=False,fontsize=28)
	axes[0].set_ylabel("COVID-19 deaths")
	
	## Save the multipanel
	fig.tight_layout()
	fig.savefig(Path("../_plots/fit.png"))

	## Compute active infections (and describe)
	prevalence = pd.DataFrame((samples[:,1,:] + samples[:,2,:]).T/population,
							   index=plot_time).T
	print("\nPrevalence:")
	print(prevalence[time[-1]].describe(percentiles=[0.025,0.25,0.5,0.75,0.975]))
	attack_rate = pd.DataFrame((model.S0 - samples[:,0,:]).T/population,
							   index=plot_time).T
	print("\nAttack rate:")
	print(attack_rate[time[-1]].describe(percentiles=[0.025,0.25,0.5,0.75,0.975]))

	## And the cumulative reporting rate
	total_cases = dataset["cases"].sum()
	cum_rr_samples = 100*total_cases/attack_rate[time[-1]]/population
	print("\nCumulative reporting rate:")
	cum_rr = cum_rr_samples.describe(percentiles=[0.025,0.25,0.5,0.75,0.975]) 
	print(cum_rr)

	## Make a joint prevalence incidence figure
	fig, axes = plt.subplots(2,1,figsize=(18,14))
	for ax in axes:
		axes_setup(ax)

	## Plot prevalence over time
	scan_result = GetSCANPrevalence("published")
	l0, h0, l1, h1, l2, h2 = low_mid_high(100*prevalence.values)
	axes[0].fill_between(plot_time,l0,h0,color="#7F152E",alpha=0.1)
	axes[0].fill_between(plot_time,l1,h1,color="#7F152E",alpha=0.3)
	axes[0].fill_between(plot_time,l2,h2,color="#7F152E",alpha=0.8,label="Estimated prevalence using\nthe transmission model")
	axes[0].plot(plot_time,(100*prevalence.values).mean(axis=0),color="#7F152E",lw=3)
	for t in scan_result:
		d1, d2, m, l, h = t
		d1, d2 = pd.to_datetime(d1), pd.to_datetime(d2)
		axes[0].fill_between([d1,d2],[l,l],[h,h],alpha=0.4,facecolor="grey",edgecolor="None")
		axes[0].plot([d1,d2],[m,m],lw=3,color="k")
	axes[0].plot([],c="k",lw=3,label="Prevalence estimates from SCAN")
	axes[0].legend(loc=2,frameon=False,fontsize=28)
	axes[0].set_ylabel(r"COVID-19 prevalence (%)")
	axes[0].set_xlim(("2020-02-01",None))

	## Plot cummulative incidence/attack rate over time
	l0, h0, l1, h1, l2, h2 = low_mid_high(100*attack_rate.values)
	axes[1].fill_between(plot_time,l0,h0,color="#4D648D",alpha=0.1)
	axes[1].fill_between(plot_time,l1,h1,color="#4D648D",alpha=0.3)
	axes[1].fill_between(plot_time,l2,h2,color="#4D648D",alpha=0.8,label="Estimated cumulative incidence using the transmission model")
	axes[1].plot(plot_time,(100*attack_rate.values).mean(axis=0),color="#4D648D",lw=3)
	axes[1].legend(loc=2,frameon=False,fontsize=28)
	axes[1].set_ylabel(r"COVID-19 cumulative incidence (%)")
	axes[1].set_xlim(("2020-02-01",None))

	## Finalize the main figure
	fig.tight_layout()

	## Add a reporting inset
	inset_dim = [0.13, 0.21, 0.24, 0.19] ## left, bottom, width, height
	axes2 = fig.add_axes(inset_dim)
	axes2.spines["left"].set_visible(False)
	axes2.spines["top"].set_visible(False)
	axes2.spines["right"].set_visible(False)

	## Compute a KDE for the cumulative reporting rate
	kde = gaussian_kde(cum_rr_samples.values)
	rr = np.linspace(0,50,1000)
	hist = kde(rr)
	axes2.fill_between(rr,0,hist,color="grey",alpha=0.4)
	axes2.plot(rr,hist,lw=4,color="k")
	axes2.set_ylim((0,None))
	axes2.set_yticks([])
	axes2.set_xlabel("Percent of incidence reported\nto the WDRS")

	## Save the output
	fig.savefig(Path("../_plots/output.png"))

	## Done
	plt.show()
>>>>>>> b29fe013
<|MERGE_RESOLUTION|>--- conflicted
+++ resolved
@@ -60,7 +60,6 @@
 
 if __name__ == "__main__":
 
-<<<<<<< HEAD
     ## Get the county (or county group) specific dataset
     dataset = pd.read_pickle(Path("../pickle_jar/synthetic_dataset.pkl"))
 
@@ -92,7 +91,7 @@
     importations = pd.Series(np.zeros(len(cases), ),
                              index=cases.index,
                              name="importations")
-    importations.loc["01-15-2020"] = 39.125244097003204
+    importations.loc["01-15-2020"] = 14.355994331339557
 
     ## Set up the initial susceptible population based on
     ## the population of King County
@@ -349,289 +348,4 @@
     fig.savefig(Path("../_plots/output.png"))
 
     ## Done
-    plt.show()
-=======
-	## Get the county (or county group) specific dataset
-	dataset = pd.read_pickle(Path("../pickle_jar/aggregated_king_linelist_april26.pkl"))
-
-	## How do you handle data at the end, where increased testing and
-	## lags might be an issue?
-	dataset = dataset.loc[:"2020-04-20"]
-
-	## Use the dataset to compute a testing-adjusted epicurve
-	_version = 0
-	if _version == 0:
-		epi_curve = SplineTestingEpiCurve(dataset,debug=False)
-	elif _version == 1:
-		epi_curve = StepTestingEpiCurve(dataset,
-										regimes=[pd.to_datetime("2020-03-02"),pd.to_datetime("2020-03-11")],
-										debug=False)
-
-	## Reindex cases to incorporate the 1-15-2020 importation.
-	time = pd.date_range(start="01-15-2020",end=dataset.index[-1],freq="d")
-	cases = dataset["cases"].reindex(time).fillna(0)
-	deaths = dataset["deaths"].reindex(time).fillna(0)
-	epi_curve = epi_curve.reindex(time).fillna(0)
-
-	## Set up the transmission regression start
-	tr_date = pd.to_datetime("2020-02-28")
-	tr_start = (tr_date-time[0]).days
-
-	## Set up importations (value comes from mortality fitting 
-	## script). 
-	importations = pd.Series(np.zeros(len(cases),),
-							 index=cases.index,
-							 name="importations")
-	importations.loc["01-15-2020"] = 14.355994331339557
-
-	## Set up the initial susceptible population based on
-	## the population of King County
-	population = 2233163
-
-	## Set up a model and fit it
-	model = LogNormalSEIR(S0=population,
-						  D_e=4,
-						  D_i=8,
-						  z_t=importations.values)
-
-	## Fit the model with RAINIER using the testing corrected
-	## epi-curve
-	ps = np.linspace(0.01,1.,50)
-	lnbeta = np.zeros((len(ps),len(model.time[tr_start:-5])))
-	lnbeta_var = np.zeros((len(ps),len(model.time[tr_start:-5])))
-	for t in enumerate(tqdm(ps)):
-		i, p = t
-		lnbeta[i], lnbeta_var[i] = continuous_time_posterior(p,model,epi_curve.values,
-															 tr_start,debug=False)
-
-	## Integrate (across the uniform components of the
-	## p(p|C_t) and delta function approximated p(X_t|C_t,p))
-	lnbeta = lnbeta.mean(axis=0)
-	lnbeta_var = lnbeta_var.mean(axis=0)
-
-	## Compute R0 point estimates
-	R0_point_est = np.exp(lnbeta)*model.S0*model.D_i
-	R0_point_est_std = np.exp(lnbeta)*np.sqrt(lnbeta_var)*model.S0*model.D_i
-	r0_estimates = pd.DataFrame(np.array([R0_point_est,R0_point_est_std]).T,
-								columns=["r0_t","std_err"],
-								index=time[tr_start:tr_start+len(R0_point_est)])
-	print("\nPoint estimates for R0:")
-	print(r0_estimates)
-
-	## Plot the results
-	fig, axes = plt.subplots(figsize=(18,9))
-	axes_setup(axes)
-
-	## Epi data
-	label = r"R$_{e}$ estimates for King County based on WDRS test data"
-	axes.errorbar(r0_estimates.index+pd.to_timedelta(0.1,unit="d"),R0_point_est,yerr=2.*R0_point_est_std,
-				  color="k",marker="o",markersize=10,ls="None",label=label,zorder=10)
-
-	## Annotation
-	axes.set(ylim=(0.,4))
-	axis_to_data = axes.transAxes + axes.transData.inverted()
-	policy_date = pd.to_datetime("2020-03-24")-pd.to_timedelta(0.1,unit="d")
-	axes.axhline(1.0,c="#4D648D",lw=2,ls="dashed")#,label=r"Threshold for declining transmission, R$_{e}=1$")
-	axes.text(axis_to_data.transform((0.,0.))[0],0.95,
-			  r"Threshold for declining transmission, R$_{e}=1$",
-			  horizontalalignment="left",verticalalignment="top",
-			  fontsize=32,color="#4D648D")
-	axes.legend(loc=1,frameon=False,fontsize=28)
-	axes.set_ylabel(r"Effective reproductive number (R$_{e}$)")
-	axes.set_xticks(r0_estimates.index[::6])
-	fig.tight_layout()
-	fig.savefig(Path("../_plots/r0.png"))
-
-	## Set up a forecast time for plotting
-	plot_time = pd.date_range(start=time[0],end="2020-04-29",freq="d")
-	T = len(plot_time)
-	importations = importations.reindex(plot_time).fillna(0)
-
-	## Set sigma epsilon to variance contributions from the lnbeta
-	## estimates, forward and backwards filling in time.
-	sig_eps = pd.Series(np.sqrt(lnbeta_var),index=r0_estimates.index)
-	sig_eps = sig_eps.reindex(plot_time).fillna(method="ffill").fillna(method="bfill")
-	model.sig_eps = sig_eps.values
-	print("\nLog-normal mean-variance relationship:")
-	print("sig_eps = {}".format(model.sig_eps))
-
-	## Set up the beta_t scenario (forward filling with restriction)
-	beta_t = r0_estimates["r0_t"]/model.S0/model.D_i
-	cf_R0 = r0_estimates["r0_t"].loc[:"2020-03-01"].mean()
-	cf_value = cf_R0/model.S0/model.D_i
-	beta_t = beta_t.reindex(plot_time).fillna(method="ffill").fillna(cf_value)
-
-	## Sample the model
-	samples = model.sample(beta_t.values,z_t=importations.values)
-
-	## Use beta binomial over time to approximate reporting
-	## rates
-	i_samples = samples[:,2,tr_start:len(cases)]
-	rr_samples = (cases.values[tr_start:]+1)/(i_samples+1)
-	rr_t = rr_samples.mean(axis=0)
-	rr_t_var = rr_samples.var(axis=0)
-
-	## Fit a constant model to this data as well
-	regime_change = pd.to_datetime("2020-03-09")
-	X = np.array([(time <= regime_change).astype(np.float64),
-				  (time > regime_change).astype(np.float64),
-				  (time.weekday.isin({5,6})).astype(np.float64)]).T
-	p, p_var, _ = WeightedLeastSquares(X[tr_start:],rr_t,
-									   weights=1./rr_t_var,
-									   standardize=False)
-	rr = np.dot(X,p)
-	rr_std = np.sqrt(np.diag(np.dot(X,np.dot(p_var,X.T))))
-	X_output = np.array([[1,0,0],
-						 [0,1,0],
-						 [0,1,1]])
-	rr_o = np.dot(X_output,p)
-	rr_o_std = np.sqrt(np.diag(np.dot(X_output,np.dot(p_var,X_output.T))))
-	print("Reporting rate estimate before {} = {} +/- {}".format(regime_change,rr_o[0],rr_o_std[0]))
-	print("Reporting rate estimate after {} = {} +/- {}".format(regime_change,rr_o[1],rr_o_std[1]))
-	print("Reporting rate estimate after {} on weekends = {} +/- {}".format(regime_change,rr_o[2],rr_o_std[2]))
-
-	## SET UP A BIG FIGURE FOR MODEL FITTING
-	fig, axes = plt.subplots(3,1,figsize=(18,21))
-	for ax in axes:
-		axes_setup(ax)
-
-	## Plot RR samples over time
-	axes[1].errorbar(time[tr_start:],rr_t,yerr=2.*np.sqrt(rr_t_var),
-					 color="k",marker="o",markersize=12,ls="None",
-					 label=r"Daily estimates based on comparing WDRS positives to infections in the model")
-	axes[1].fill_between(time[tr_start:],rr[tr_start:]-2.*rr_std[tr_start:],rr[tr_start:]+2.*rr_std[tr_start:],
-					  	 facecolor="#FFBB00",edgecolor="None",alpha=0.3)	
-	axes[1].plot(time[tr_start:],rr[tr_start:],color="#FFBB00",
-				 label="Aggregated estimates in 2 reporting periods,\npre- and post-March 10, accounting for weekends")	
-	axes[1].set_xticks(time[tr_start:][::5])
-	axes[1].legend(loc=2,frameon=False,fontsize=28)
-	axes[1].set(ylim=(0,0.12))
-	axes[1].set_ylabel("Daily probability an infection is reported")
-	axes[1].set_xticks(time[tr_start:][::6])
-
-	## Sample the model for cases, first by forward filling the reporting rate
-	## if needed.
-	rr = pd.Series(rr,index=cases.index).reindex(plot_time).fillna(method="ffill")
-	mask = (rr.index > time[-1]) & (rr.index.weekday.isin({5,6}))
-	rr.loc[mask] = rr.loc[mask] + p[-1]
-	rr = rr.values
-	case_samples = np.random.binomial(np.round(samples[:,2,:]).astype(int),
-									  p=rr)
-	
-	## Plot the # of infections over time (v2)
-	sd_l0, sd_h0, sd_l1, sd_h1, sd_l2, sd_h2 = low_mid_high(case_samples)
-	axes[2].fill_between(plot_time,sd_l0,sd_h0,color="#2C7873",alpha=0.1,zorder=1)
-	axes[2].fill_between(plot_time,sd_l1,sd_h1,color="#2C7873",alpha=0.2,zorder=2)
-	axes[2].fill_between(plot_time,sd_l2,sd_h2,color="#2C7873",alpha=0.8,zorder=3,label="Transmission model fit to WDRS tests and mortality")
-	axes[2].plot(plot_time,case_samples.mean(axis=0),lw=3,color="#2C7873")
-	axes[2].plot(cases.loc["2020-02-26":],
-			  ls="None",marker="o",markersize=10,
-			  markeredgecolor="k",markerfacecolor="k",markeredgewidth=2,zorder=4,
-			  label="Daily WDRS positive COVID-19 tests in King County")
-	axes[2].plot(importations.loc[importations != 0],
-			  ls="None",marker="o",markersize=12,
-			  markeredgecolor="xkcd:red wine",markerfacecolor="None",markeredgewidth=2,
-			  label="COVID-19 importations on January 15")
-
-	## Details
-	axes[2].legend(loc=2,frameon=False,fontsize=28)
-	axes[2].set_ylabel("COVID-19 cases")
-	
-	## For the samples, create samples of mortality
-	ifr_samples = np.random.gamma(shape=4,scale=0.25,size=(len(samples),))/100.
-	delay_samples = np.exp(np.random.normal(2.8329,0.42,size=(len(samples),)))
-	delay_samples = np.clip(delay_samples,None,samples.shape[2]-1)
-	destined_deaths, deaths_occured = SampleMortality(model,samples,
-													  ifr_samples,
-													  np.round(delay_samples).astype(int))
-
-	## How does that compare?
-	l0, h0, l1, h1, l2, h2 = low_mid_high(deaths_occured)
-	axes[0].fill_between(plot_time[1:],l0,h0,color="#F98866",alpha=0.1)
-	axes[0].fill_between(plot_time[1:],l1,h1,color="#F98866",alpha=0.3)
-	axes[0].fill_between(plot_time[1:],l2,h2,color="#F98866",alpha=0.6,label="Transmission model fit to WDRS tests and mortality")
-	axes[0].plot(plot_time[1:],deaths_occured.mean(axis=0),lw=3,color="#F98866")
-	axes[0].plot(dataset.loc[dataset.loc[dataset["deaths"]!=0].index[0]:,"deaths"],
-			  ls="None",color="k",marker="o",markersize=10,label="Daily COVID-19 deaths in King County reported in WDRS")
-	axes[0].legend(loc=2,frameon=False,fontsize=28)
-	axes[0].set_ylabel("COVID-19 deaths")
-	
-	## Save the multipanel
-	fig.tight_layout()
-	fig.savefig(Path("../_plots/fit.png"))
-
-	## Compute active infections (and describe)
-	prevalence = pd.DataFrame((samples[:,1,:] + samples[:,2,:]).T/population,
-							   index=plot_time).T
-	print("\nPrevalence:")
-	print(prevalence[time[-1]].describe(percentiles=[0.025,0.25,0.5,0.75,0.975]))
-	attack_rate = pd.DataFrame((model.S0 - samples[:,0,:]).T/population,
-							   index=plot_time).T
-	print("\nAttack rate:")
-	print(attack_rate[time[-1]].describe(percentiles=[0.025,0.25,0.5,0.75,0.975]))
-
-	## And the cumulative reporting rate
-	total_cases = dataset["cases"].sum()
-	cum_rr_samples = 100*total_cases/attack_rate[time[-1]]/population
-	print("\nCumulative reporting rate:")
-	cum_rr = cum_rr_samples.describe(percentiles=[0.025,0.25,0.5,0.75,0.975]) 
-	print(cum_rr)
-
-	## Make a joint prevalence incidence figure
-	fig, axes = plt.subplots(2,1,figsize=(18,14))
-	for ax in axes:
-		axes_setup(ax)
-
-	## Plot prevalence over time
-	scan_result = GetSCANPrevalence("published")
-	l0, h0, l1, h1, l2, h2 = low_mid_high(100*prevalence.values)
-	axes[0].fill_between(plot_time,l0,h0,color="#7F152E",alpha=0.1)
-	axes[0].fill_between(plot_time,l1,h1,color="#7F152E",alpha=0.3)
-	axes[0].fill_between(plot_time,l2,h2,color="#7F152E",alpha=0.8,label="Estimated prevalence using\nthe transmission model")
-	axes[0].plot(plot_time,(100*prevalence.values).mean(axis=0),color="#7F152E",lw=3)
-	for t in scan_result:
-		d1, d2, m, l, h = t
-		d1, d2 = pd.to_datetime(d1), pd.to_datetime(d2)
-		axes[0].fill_between([d1,d2],[l,l],[h,h],alpha=0.4,facecolor="grey",edgecolor="None")
-		axes[0].plot([d1,d2],[m,m],lw=3,color="k")
-	axes[0].plot([],c="k",lw=3,label="Prevalence estimates from SCAN")
-	axes[0].legend(loc=2,frameon=False,fontsize=28)
-	axes[0].set_ylabel(r"COVID-19 prevalence (%)")
-	axes[0].set_xlim(("2020-02-01",None))
-
-	## Plot cummulative incidence/attack rate over time
-	l0, h0, l1, h1, l2, h2 = low_mid_high(100*attack_rate.values)
-	axes[1].fill_between(plot_time,l0,h0,color="#4D648D",alpha=0.1)
-	axes[1].fill_between(plot_time,l1,h1,color="#4D648D",alpha=0.3)
-	axes[1].fill_between(plot_time,l2,h2,color="#4D648D",alpha=0.8,label="Estimated cumulative incidence using the transmission model")
-	axes[1].plot(plot_time,(100*attack_rate.values).mean(axis=0),color="#4D648D",lw=3)
-	axes[1].legend(loc=2,frameon=False,fontsize=28)
-	axes[1].set_ylabel(r"COVID-19 cumulative incidence (%)")
-	axes[1].set_xlim(("2020-02-01",None))
-
-	## Finalize the main figure
-	fig.tight_layout()
-
-	## Add a reporting inset
-	inset_dim = [0.13, 0.21, 0.24, 0.19] ## left, bottom, width, height
-	axes2 = fig.add_axes(inset_dim)
-	axes2.spines["left"].set_visible(False)
-	axes2.spines["top"].set_visible(False)
-	axes2.spines["right"].set_visible(False)
-
-	## Compute a KDE for the cumulative reporting rate
-	kde = gaussian_kde(cum_rr_samples.values)
-	rr = np.linspace(0,50,1000)
-	hist = kde(rr)
-	axes2.fill_between(rr,0,hist,color="grey",alpha=0.4)
-	axes2.plot(rr,hist,lw=4,color="k")
-	axes2.set_ylim((0,None))
-	axes2.set_yticks([])
-	axes2.set_xlabel("Percent of incidence reported\nto the WDRS")
-
-	## Save the output
-	fig.savefig(Path("../_plots/output.png"))
-
-	## Done
-	plt.show()
->>>>>>> b29fe013
+    plt.show()